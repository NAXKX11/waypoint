--- conflicted
+++ resolved
@@ -41,19 +41,5 @@
 </div>
 
 <div class="output-pane">
-<<<<<<< HEAD
-  {{#if hasLogs}}
-    <div class="output">
-      <code>A line of output</code>
-      <code>Another line of output</code>
-    </div>
-  {{else}}
-    <EmptyState>
-      <p>Waiting for build output</p>
-      <p>Build logs will be displayed in a moment</p>
-    </EmptyState>
-  {{/if}}
-=======
   <OperationLogs @jobId={{@model.jobId}} />
->>>>>>> d9b15aa3
 </div>